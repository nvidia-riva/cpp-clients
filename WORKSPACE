workspace(name = "com_nvidia_riva_api")
load("@bazel_tools//tools/build_defs/repo:http.bzl", "http_archive")
load("@bazel_tools//tools/build_defs/repo:git.bzl", "git_repository", "new_git_repository")

# alsa is only library required to exist in local environment
new_local_repository(
    name = "alsa",
    path = "/usr/lib/x86_64-linux-gnu",
    build_file = "third_party/BUILD.alsa"
)

new_local_repository(
    name = "alsa_aarch64",
    path = "/usr/lib/aarch64-linux-gnu",
    build_file = "third_party/BUILD.alsa"
)

http_archive(
  name = "com_google_absl",
  urls = ["https://github.com/abseil/abseil-cpp/archive/c22c032a353b5dc16d86ddc879e628344e591e77.zip"],
  strip_prefix = "abseil-cpp-c22c032a353b5dc16d86ddc879e628344e591e77",
  sha256 = "88e79f5b7e3f92d3f19ad470cb38ef6becaf9bf195206ca9dba1a23d4017bc1a"
)

http_archive(
    name = "com_github_grpc_grpc",
    sha256 = "8c05641b9f91cbc92f51cc4a5b3a226788d7a63f20af4ca7aaca50d92cc94a0d",
    strip_prefix = "grpc-1.44.0",
    urls = [
        "https://github.com/grpc/grpc/archive/v1.44.0.tar.gz",
    ],
)

http_archive(
    name = "com_github_gflags_gflags",
    strip_prefix = "gflags-2.2.2",
    sha256 = "34af2f15cf7367513b352bdcd2493ab14ce43692d2dcd9dfc499492966c64dcf",
    urls = [
        "https://github.com/gflags/gflags/archive/v2.2.2.tar.gz",
    ],
)

http_archive(
    name = "glog",
    urls = ["https://github.com/google/glog/archive/v0.4.0.tar.gz"],
    sha256 = "f28359aeba12f30d73d9e4711ef356dc842886968112162bc73002645139c39c",
    strip_prefix = "glog-0.4.0",
)

http_archive(
    name = "googletest",
    url = "https://github.com/google/googletest/archive/refs/tags/release-1.11.0.tar.gz",
    sha256 = "b4870bf121ff7795ba20d20bcdd8627b8e088f2d1dab299a031c1034eddc93d5",
    strip_prefix = "googletest-release-1.11.0",
)

http_archive(
    name = "rapidjson",
    urls = ["https://github.com/Tencent/rapidjson/archive/0ccdbf364c577803e2a751f5aededce935314313.zip"],
    sha256 = "79c7e037e25413673e29676e579676d761380329427d221ff74a4c00bf82efac",
    strip_prefix = "rapidjson-0ccdbf364c577803e2a751f5aededce935314313",
    build_file = "@//third_party:BUILD.rapidjson"
)

load("@com_github_grpc_grpc//bazel:grpc_deps.bzl", "grpc_deps")
grpc_deps()
load("@com_github_grpc_grpc//bazel:grpc_extra_deps.bzl", "grpc_extra_deps")
grpc_extra_deps()

git_repository(
    name = "nvriva_common",
    remote = "https://github.com/ydharavath/common.git",
<<<<<<< HEAD
    commit = "2ed18c0e5c90bf182e36639c403530629a61dec5"
=======
    commit = "ac48b18aca47dde9d9a8e10d441dcdc1350f565f"
>>>>>>> cdc108c3
)

http_archive(
    name = "libopus",
    url = "https://github.com/xiph/opus/archive/refs/tags/v1.3.1.tar.gz",
    sha256 = "4834a8944c33a7ecab5cad9454eeabe4680ca1842cb8f5a2437572dbf636de8f",
    strip_prefix = "opus-1.3.1",
    build_file = "//third_party:BUILD.libopus"
)

http_archive(
    name = "libopusfile",
    url = "https://github.com/xiph/opusfile/archive/refs/tags/v0.12.tar.gz",
    sha256 = "a20a1dff1cdf0719d1e995112915e9966debf1470ee26bb31b2f510ccf00ef40",
    strip_prefix = "opusfile-0.12",
    build_file = "//third_party:BUILD.libopusfile"
)<|MERGE_RESOLUTION|>--- conflicted
+++ resolved
@@ -70,11 +70,7 @@
 git_repository(
     name = "nvriva_common",
     remote = "https://github.com/ydharavath/common.git",
-<<<<<<< HEAD
-    commit = "2ed18c0e5c90bf182e36639c403530629a61dec5"
-=======
     commit = "ac48b18aca47dde9d9a8e10d441dcdc1350f565f"
->>>>>>> cdc108c3
 )
 
 http_archive(
