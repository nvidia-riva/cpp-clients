--- conflicted
+++ resolved
@@ -91,23 +91,6 @@
 }
 
 int countWords(const std::string& text) {
-<<<<<<< HEAD
-  
-    int wordCount = 0;
-    bool inside_word = false;
-
-    for (char c : text) {
-        if (std::isspace(c)) {
-            inside_word = false;
-        } else if (!std::ispunct(c)) {
-            if (!inside_word) {
-                wordCount++;
-                inside_word = true;
-            }
-        }
-    }
-
-=======
     int wordCount = 0;
     bool wasSpace = true; 
     for (char c : text) {
@@ -123,7 +106,6 @@
     if (!wasSpace) {
         wordCount++;
     }
->>>>>>> df55be75
     return wordCount;
 }
 
@@ -317,11 +299,7 @@
               << ",tokens: " << total_words 
               << ",total time: " << total.count()
               << ",requests/second: " << FLAGS_num_iterations * request_count / total.count()
-<<<<<<< HEAD
-              << ",translations/second: " << total_words/total.count();
-=======
               << ",tokens/second: " << FLAGS_num_iterations * total_words /total.count();
->>>>>>> df55be75
 
     std::sort(latencies.begin(), latencies.end());
     auto size = latencies.size();
