/*
 * SPDX-FileCopyrightText: Copyright (c) 2022 NVIDIA CORPORATION & AFFILIATES. All rights reserved.
 * SPDX-License-Identifier: MIT
 */

#include <alsa/asoundlib.h>
#include <gflags/gflags.h>
#include <glog/logging.h>
#include <grpcpp/grpcpp.h>
#include <strings.h>

#include <chrono>
#include <cmath>
#include <csignal>
#include <fstream>
#include <iomanip>
#include <iostream>
#include <iterator>
#include <mutex>
#include <numeric>
#include <sstream>
#include <string>
#include <thread>

#include "riva/clients/utils/grpc.h"
#include "riva/proto/riva_asr.grpc.pb.h"
#include "riva/utils/files/files.h"
#include "riva/utils/stamping.h"
#include "riva/utils/wav/wav_reader.h"
#include "riva_asr_client_helper.h"

using grpc::Status;
using grpc::StatusCode;
namespace nr = nvidia::riva;
namespace nr_asr = nvidia::riva::asr;

#define clear_screen() printf("\033[H\033[J")
#define gotoxy(x, y) printf("\033[%d;%dH", (y), (x))

DEFINE_string(
    audio_file, "", "Folder that contains audio files to transcribe or individual audio file name");
DEFINE_int32(
    max_alternatives, 1,
    "Maximum number of alternative transcripts to return (up to limit configured on server)");
DEFINE_bool(
    profanity_filter, false, "Flag to control profanity filtering for the generated transcripts");
DEFINE_bool(automatic_punctuation, true, "Flag that controls if transcript should be punctuated");
DEFINE_bool(word_time_offsets, true, "Flag that controls if word time stamps are requested");
DEFINE_string(riva_uri, "localhost:50051", "URI to access riva-server");
DEFINE_int32(num_iterations, 1, "Number of times to loop over audio files");
DEFINE_int32(num_parallel_requests, 10, "Number of parallel requests to keep in flight");
DEFINE_bool(print_transcripts, true, "Print final transcripts");
DEFINE_string(output_filename, "", "Filename to write output transcripts");
DEFINE_string(model_name, "", "Name of the TRTIS model to use");
DEFINE_bool(list_models, false, "List available models on server");
DEFINE_bool(output_ctm, false, "If true, output format should be NIST CTM");
DEFINE_string(language_code, "en-US", "Language code of the model to use");
DEFINE_string(boosted_words_file, "", "File with a list of words to boost. One line per word.");
DEFINE_double(boosted_words_score, 10., "Score by which to boost the boosted words");
DEFINE_bool(
    verbatim_transcripts, true,
    "True returns text exactly as it was said with no normalization.  False applies text inverse "
    "normalization");
DEFINE_string(ssl_cert, "", "Path to SSL client certificates file");
DEFINE_bool(
    use_ssl, false,
    "Whether to use SSL credentials or not. If ssl_cert is specified, "
    "this is assumed to be true");
DEFINE_bool(speaker_diarization, false, "Flag that controls if speaker diarization is requested");
DEFINE_int32(diarization_max_speakers, 3, "Max number of speakers to detect when performing speaker diarization");
DEFINE_string(metadata, "", "Comma separated key-value pair(s) of metadata to be sent to server");
DEFINE_int32(start_history, -1, "Value to detect and initiate start of speech utterance");
DEFINE_double(
    start_threshold, -1.,
    "Threshold value to determine at what percentage start of speech is initiated");
DEFINE_int32(stop_history, -1, "Value to detect endpoint and reset decoder");
DEFINE_int32(
    stop_history_eou, -1, "Value to detect endpoint and generate an intermediate final transcript");
DEFINE_double(stop_threshold, -1., "Threshold value to determine when endpoint detected");
DEFINE_double(
    stop_threshold_eou, -1.,
    "Threshold value for likelihood of blanks before detecting end of utterance");
DEFINE_string(
    custom_configuration, "",
    "Custom configurations to be sent to the server as key value pairs <key:value,key:value,...>");

class RecognizeClient {
 public:
  RecognizeClient(
      std::shared_ptr<grpc::Channel> channel, const std::string& language_code,
      int32_t max_alternatives, bool profanity_filter, bool word_time_offsets,
      bool automatic_punctuation, bool separate_recognition_per_channel, bool print_transcripts,
      std::string output_filename, std::string model_name, bool ctm, bool verbatim_transcripts,
      const std::string& boosted_phrases_file, float boosted_phrases_score,
<<<<<<< HEAD
      bool speaker_diarization, int32_t start_history, float start_threshold, int32_t stop_history,
=======
      bool speaker_diarization, int32_t diarization_max_speakers, int32_t start_history, float start_threshold, int32_t stop_history,
>>>>>>> 7e655bb6
      int32_t stop_history_eou, float stop_threshold, float stop_threshold_eou,
      std::string custom_configuration)
      : stub_(nr_asr::RivaSpeechRecognition::NewStub(channel)), language_code_(language_code),
        max_alternatives_(max_alternatives), profanity_filter_(profanity_filter),
        word_time_offsets_(word_time_offsets), automatic_punctuation_(automatic_punctuation),
        separate_recognition_per_channel_(separate_recognition_per_channel),
        speaker_diarization_(speaker_diarization), diarization_max_speakers_(diarization_max_speakers), print_transcripts_(print_transcripts),
        done_sending_(false), num_requests_(0), num_responses_(0), num_failed_requests_(0),
        total_audio_processed_(0.), model_name_(model_name), output_filename_(output_filename),
        verbatim_transcripts_(verbatim_transcripts), boosted_phrases_score_(boosted_phrases_score),
        start_history_(start_history), start_threshold_(start_threshold),
        stop_history_(stop_history), stop_history_eou_(stop_history_eou),
        stop_threshold_(stop_threshold), stop_threshold_eou_(stop_threshold_eou),
        custom_configuration_(custom_configuration)
  {
    if (!output_filename.empty()) {
      output_file_.open(output_filename);
      if (ctm) {
        write_fn_ = &RecognizeClient::WriteCTM;
      } else {
        write_fn_ = &RecognizeClient::WriteJSON;
      }
    }

    boosted_phrases_ = ReadPhrasesFromFile(boosted_phrases_file);
  }

  ~RecognizeClient()
  {
    if (output_file_.is_open()) {
      output_file_.close();
    }
  }

  uint32_t NumActiveTasks()
  {
    std::lock_guard<std::mutex> lock(mutex_);
    return curr_tasks_.size();
  }

  uint32_t NumFailedRequests() { return num_failed_requests_; }

  float TotalAudioProcessed() { return total_audio_processed_; }

  void WriteCTM(const Results& result, const std::string& filename)
  {
    std::string bname(basename(filename.c_str()));
    std::string side = (bname.find("-B-") == std::string::npos) ? "A" : "B";
    if (result.final_transcripts.size() > 0) {
      // we only use the top result for now
      for (size_t w = 0; w < result.final_time_stamps.at(0).size(); ++w) {
        auto& word_info = result.final_time_stamps.at(0).at(w);
        output_file_ << bname << " "
                     << (speaker_diarization_
                             ? std::string("speaker_") + std::to_string(word_info.speaker_tag())
                             : side) /* channel */
                     << " " << (float)word_info.start_time() / 1000. << " "
                     << (float)(word_info.end_time() - word_info.start_time()) / 1000. << " "
                     << word_info.word() << " "
                     << word_info.confidence() /* confidence */ << std::endl;
      }
    }
  }

  void WriteJSON(const Results& result, const std::string& filename)
  {
    if (result.final_transcripts.size() == 0) {
      output_file_ << "{\"audio_filepath\": \"" << filename << "\",";
      output_file_ << "\"text\": \"\"}" << std::endl;
    } else {
      for (size_t a = 0; a < result.final_transcripts.size(); ++a) {
        if (a == 0) {
          output_file_ << "{\"audio_filepath\": \"" << filename << "\",";
          output_file_ << "\"text\": \"" << EscapeTranscript(result.final_transcripts.at(a))
                       << "\"}" << std::endl;
        }
      }
    }
  }

  void PrintStats()
  {
    std::sort(latencies_.begin(), latencies_.end());
    double nresultsf = static_cast<double>(latencies_.size());
    size_t per50i = static_cast<size_t>(std::floor(50. * nresultsf / 100.));
    size_t per90i = static_cast<size_t>(std::floor(90. * nresultsf / 100.));
    size_t per95i = static_cast<size_t>(std::floor(95. * nresultsf / 100.));
    size_t per99i = static_cast<size_t>(std::floor(99. * nresultsf / 100.));

    double median = latencies_[per50i];
    double lat_90 = latencies_[per90i];
    double lat_95 = latencies_[per95i];
    double lat_99 = latencies_[per99i];

    double avg = std::accumulate(latencies_.begin(), latencies_.end(), 0.0) / latencies_.size();

    std::cout << std::setprecision(5);
    std::cout << "Latencies (ms):\n";
    std::cout << "\t\tMedian\t\t90th\t\t95th\t\t99th\t\tAvg\n";
    std::cout << "\t\t" << median << "\t\t" << lat_90 << "\t\t" << lat_95 << "\t\t" << lat_99
              << "\t\t" << avg << std::endl;
  }

  void DoneSending()
  {
    done_sending_ = true;
    return;
  }

  // Assembles the client's payload and sends it to the server.
  void Recognize(std::unique_ptr<Stream> stream)
  {
    // Data we are sending to the server.
    nr_asr::RecognizeRequest request;

    std::shared_ptr<WaveData> wav = stream->wav;

    auto config = request.mutable_config();
    config->set_sample_rate_hertz(wav->sample_rate);
    config->set_encoding(wav->encoding);
    config->set_language_code(language_code_);
    config->set_max_alternatives(max_alternatives_);
    config->set_profanity_filter(profanity_filter_);
    config->set_audio_channel_count(wav->channels);
    config->set_enable_word_time_offsets(word_time_offsets_);
    config->set_enable_automatic_punctuation(automatic_punctuation_);
    config->set_verbatim_transcripts(verbatim_transcripts_);
    config->set_enable_separate_recognition_per_channel(separate_recognition_per_channel_);
    auto custom_config = config->mutable_custom_configuration();
    std::unordered_map<std::string, std::string> custom_configuration_map =
        ReadCustomConfiguration(custom_configuration_);
    for (auto& it : custom_configuration_map) {
      (*custom_config)[it.first] = it.second;
    }

    auto speaker_diarization_config = config->mutable_diarization_config();
    speaker_diarization_config->set_enable_speaker_diarization(speaker_diarization_);
    speaker_diarization_config->set_max_speaker_count(diarization_max_speakers_);

    if (model_name_ != "") {
      config->set_model(model_name_);
    }

    nr_asr::SpeechContext* speech_context = config->add_speech_contexts();
    *(speech_context->mutable_phrases()) = {boosted_phrases_.begin(), boosted_phrases_.end()};
    speech_context->set_boost(boosted_phrases_score_);

    request.set_audio(&wav->data[0], wav->data.size());

    // Set the endpoint parameters
    UpdateEndpointingConfig(config);

    {
      std::lock_guard<std::mutex> lock(mutex_);
      curr_tasks_.emplace(stream->corr_id);
      num_requests_++;
    }

    // Call object to store rpc data
    AsyncClientCall* call = new AsyncClientCall;

    call->stream = std::move(stream);

    // stub_->PrepareAsyncSayHello() creates an RPC object, returning
    // an instance to store in "call" but does not actually start the RPC
    // Because we are using the asynchronous API, we need to hold on to
    // the "call" instance in order to get updates on the ongoing RPC.
    call->response_reader = stub_->PrepareAsyncRecognize(&call->context, request, &cq_);

    call->start_time = std::chrono::steady_clock::now();
    // StartCall initiates the RPC call
    call->response_reader->StartCall();

    // Request that, upon completion of the RPC, "reply" be updated with the
    // server's response; "status" with the indication of whether the operation
    // was successful. Tag the request with the memory address of the call object.
    call->response_reader->Finish(&call->response, &call->status, (void*)call);
  }

  // Set the endpoint parameters
  // Get a mutable reference to the Endpointing config message
  void UpdateEndpointingConfig(nr_asr::RecognitionConfig* config)
  {
    if (!(start_history_ > 0 || start_threshold_ > 0 || stop_history_ > 0 ||
          stop_history_eou_ > 0 || stop_threshold_ > 0 || stop_threshold_eou_ > 0)) {
      return;
    }

    auto* endpointing_config = config->mutable_endpointing_config();

    if (start_history_ > 0) {
      endpointing_config->set_start_history(start_history_);
    }
    if (start_threshold_ > 0) {
      endpointing_config->set_start_threshold(start_threshold_);
    }
    if (stop_history_ > 0) {
      endpointing_config->set_stop_history(stop_history_);
    }
    if (stop_threshold_ > 0) {
      endpointing_config->set_stop_threshold(stop_threshold_);
    }
    if (stop_history_eou_ > 0) {
      endpointing_config->set_stop_history_eou(stop_history_eou_);
    }
    if (stop_threshold_eou_ > 0) {
      endpointing_config->set_stop_threshold_eou(stop_threshold_eou_);
    }
  }
  // Loop while listening for completed responses.
  // Prints out the response from the server.
  void AsyncCompleteRpc()
  {
    void* got_tag;
    bool ok = false;

    // Block until the next result is available in the completion queue "cq".
    bool stop_flag = false;
    while (!stop_flag && cq_.Next(&got_tag, &ok)) {
      // The tag in this example is the memory location of the call object
      AsyncClientCall* call = static_cast<AsyncClientCall*>(got_tag);

      // Verify that the request was completed successfully. Note that "ok"
      // corresponds solely to the request for updates introduced by Finish().
      GPR_ASSERT(ok);

      if (call->status.ok()) {
        auto end_time = std::chrono::steady_clock::now();
        double lat = std::chrono::duration<double, std::milli>(end_time - call->start_time).count();
        latencies_.push_back(lat);

        Results output_result;
        if (call->response.results_size()) {
          const auto& last_result = call->response.results(call->response.results_size() - 1);
          total_audio_processed_ += last_result.audio_processed();

          for (int r = 0; r < call->response.results_size(); ++r) {
            AppendResult(
                output_result, call->response.results(r), word_time_offsets_, speaker_diarization_);
          }
        }

        if (print_transcripts_) {
          PrintResult(
              output_result, call->stream->wav->filename, word_time_offsets_, speaker_diarization_);
        }
        if (!output_filename_.empty()) {
          (this->*write_fn_)(output_result, call->stream->wav->filename);
        }
      } else {
        std::cout << "RPC failed: " << call->status.error_message() << std::endl;
        // This means that receiving thread will never finish
        num_failed_requests_++;
      }

      // Remove the element from the map
      {
        std::lock_guard<std::mutex> lock(mutex_);
        curr_tasks_.erase(call->stream->corr_id);
        num_responses_++;
      }

      // Once we're complete, deallocate the call object.
      delete call;

      if (num_responses_ == num_requests_ && done_sending_) {
        stop_flag = true;
        std::cout << "Done processing " << num_responses_ << " responses" << std::endl;
      }
    }
  }

 private:
  // struct for keeping state and data information
  struct AsyncClientCall {
    // Container for the data we expect from the server.
    nr_asr::RecognizeResponse response;

    // Context for the client. It could be used to convey extra information to
    // the server and/or tweak certain RPC behaviors.
    grpc::ClientContext context;

    // Storage for the status of the RPC upon completion.
    grpc::Status status;

    std::unique_ptr<grpc::ClientAsyncResponseReader<nr_asr::RecognizeResponse>> response_reader;

    std::unique_ptr<Stream> stream;
    std::chrono::time_point<std::chrono::steady_clock> start_time;
  };

  // Out of the passed in Channel comes the stub, stored here, our view of the
  // server's exposed services.
  std::unique_ptr<nr_asr::RivaSpeechRecognition::Stub> stub_;

  // The producer-consumer queue we use to communicate asynchronously with the
  // gRPC runtime.
  grpc::CompletionQueue cq_;

  std::set<uint32_t> curr_tasks_;
  std::vector<double> latencies_;

  std::string language_code_;
  int32_t max_alternatives_;
  bool profanity_filter_;
  int32_t channels_;
  bool word_time_offsets_;
  bool automatic_punctuation_;
  bool separate_recognition_per_channel_;
  bool speaker_diarization_;
  int32_t diarization_max_speakers_;
  bool print_transcripts_;


  std::mutex mutex_;
  bool done_sending_;
  uint32_t num_requests_;
  uint32_t num_responses_;
  uint32_t num_failed_requests_;

  std::ofstream output_file_;

  float total_audio_processed_;

  std::string model_name_;
  std::string output_filename_;
  bool verbatim_transcripts_;

  std::vector<std::string> boosted_phrases_;
  float boosted_phrases_score_;
  void (RecognizeClient::*write_fn_)(const Results& result, const std::string& filename);

  int32_t start_history_;
  float start_threshold_;
  int32_t stop_history_;
  int32_t stop_history_eou_;
  float stop_threshold_;
  float stop_threshold_eou_;
  std::string custom_configuration_;
};

int
main(int argc, char** argv)
{
  google::InitGoogleLogging(argv[0]);
  FLAGS_logtostderr = 1;

  std::stringstream str_usage;
  str_usage << "Usage: riva_asr_client " << std::endl;
  str_usage << "           --audio_file=<filename or folder> " << std::endl;
  str_usage << "           --automatic_punctuation=<true|false>" << std::endl;
  str_usage << "           --max_alternatives=<integer>" << std::endl;
  str_usage << "           --profanity_filter=<true|false>" << std::endl;
  str_usage << "           --word_time_offsets=<true|false>" << std::endl;
  str_usage << "           --riva_uri=<server_name:port> " << std::endl;
  str_usage << "           --num_iterations=<integer> " << std::endl;
  str_usage << "           --num_parallel_requests=<integer> " << std::endl;
  str_usage << "           --print_transcripts=<true|false> " << std::endl;
  str_usage << "           --output_filename=<string>" << std::endl;
  str_usage << "           --output-ctm=<true|false>" << std::endl;
  str_usage << "           --verbatim_transcripts=<true|false>" << std::endl;
  str_usage << "           --language_code=<bcp 47 language code (such as en-US)>" << std::endl;
  str_usage << "           --boosted_words_file=<string>" << std::endl;
  str_usage << "           --boosted_words_score=<float>" << std::endl;
  str_usage << "           --ssl_cert=<filename>" << std::endl;
  str_usage << "           --speaker_diarization=<true|false>" << std::endl;
  str_usage << "           --diarization_max_speakers=<int>" << std::endl;
  str_usage << "           --model_name=<model>" << std::endl;
  str_usage << "           --list_models" << std::endl;
  str_usage << "           --metadata=<key,value,...>" << std::endl;
  str_usage << "           --start_history=<int>" << std::endl;
  str_usage << "           --start_threshold=<float>" << std::endl;
  str_usage << "           --stop_history=<int>" << std::endl;
  str_usage << "           --stop_history_eou=<int>" << std::endl;
  str_usage << "           --stop_threshold=<float>" << std::endl;
  str_usage << "           --stop_threshold_eou=<float>" << std::endl;
  str_usage << "           --custom_configuration=<key:value,key:value,...>" << std::endl;
  gflags::SetUsageMessage(str_usage.str());
  gflags::SetVersionString(::riva::utils::kBuildScmRevision);

  if (argc < 2) {
    std::cout << gflags::ProgramUsage();
    return 1;
  }

  gflags::ParseCommandLineFlags(&argc, &argv, true);

  if (argc > 1) {
    std::cout << gflags::ProgramUsage();
    return 1;
  }

  if (FLAGS_max_alternatives < 1) {
    std::cerr << "max_alternatives must be greater than or equal to 1." << std::endl;
    return 1;
  }

  bool flag_set = gflags::GetCommandLineFlagInfoOrDie("riva_uri").is_default;
  const char* riva_uri = getenv("RIVA_URI");

  if (riva_uri && flag_set) {
    std::cout << "Using environment for " << riva_uri << std::endl;
    FLAGS_riva_uri = riva_uri;
  }

  std::shared_ptr<grpc::Channel> grpc_channel;
  try {
    auto creds =
        riva::clients::CreateChannelCredentials(FLAGS_use_ssl, FLAGS_ssl_cert, FLAGS_metadata);
    grpc_channel = riva::clients::CreateChannelBlocking(FLAGS_riva_uri, creds);
  }
  catch (const std::exception& e) {
    std::cerr << "Error creating GRPC channel: " << e.what() << std::endl;
    std::cerr << "Exiting." << std::endl;
    return 1;
  }

  if (FLAGS_list_models) {
    std::unique_ptr<nr_asr::RivaSpeechRecognition::Stub> asr_stub_(
        nr_asr::RivaSpeechRecognition::NewStub(grpc_channel));
    grpc::ClientContext asr_context;
    nr_asr::RivaSpeechRecognitionConfigRequest asr_request;
    nr_asr::RivaSpeechRecognitionConfigResponse asr_response;
    asr_stub_->GetRivaSpeechRecognitionConfig(&asr_context, asr_request, &asr_response);

    for (int i = 0; i < asr_response.model_config_size(); i++) {
      if (asr_response.model_config(i).parameters().find("type")->second == "offline") {
        std::cout << "'" << asr_response.model_config(i).parameters().find("language_code")->second
                  << "': '" << asr_response.model_config(i).model_name() << "'" << std::endl;
      }
    }

    return 0;
  }

  RecognizeClient recognize_client(
      grpc_channel, FLAGS_language_code, FLAGS_max_alternatives, FLAGS_profanity_filter,
      FLAGS_word_time_offsets, FLAGS_automatic_punctuation,
      /* separate_recognition_per_channel*/ false, FLAGS_print_transcripts, FLAGS_output_filename,
      FLAGS_model_name, FLAGS_output_ctm, FLAGS_verbatim_transcripts, FLAGS_boosted_words_file,
      (float)FLAGS_boosted_words_score, FLAGS_speaker_diarization, FLAGS_diarization_max_speakers, FLAGS_start_history,
      FLAGS_start_threshold, FLAGS_stop_history, FLAGS_stop_history_eou, FLAGS_stop_threshold,
      FLAGS_stop_threshold_eou, FLAGS_custom_configuration);

  // Preload all wav files, sort by size to reduce tail effects
  std::vector<std::shared_ptr<WaveData>> all_wav;
  try {
    LoadWavData(all_wav, FLAGS_audio_file);
  }
  catch (const std::exception& e) {
    std::cerr << "Unable to load audio file(s): " << e.what() << std::endl;
    return 1;
  }
  if (all_wav.size() == 0) {
    std::cout << "No audio files specified. Exiting." << std::endl;
    return 1;
  }

  uint32_t all_wav_max = all_wav.size() * FLAGS_num_iterations;
  std::vector<std::shared_ptr<WaveData>> all_wav_repeated;
  all_wav_repeated.reserve(all_wav_max);
  for (uint32_t file_id = 0; file_id < all_wav.size(); file_id++) {
    for (int iter = 0; iter < FLAGS_num_iterations; iter++) {
      all_wav_repeated.push_back(all_wav[file_id]);
    }
  }

  // Spawn reader thread that loops indefinitely
  std::thread thread_ = std::thread(&RecognizeClient::AsyncCompleteRpc, &recognize_client);

  // Ensure there's also num_parallel_requests in flight
  uint32_t all_wav_i = 0;
  auto start_time = std::chrono::steady_clock::now();
  while (true) {
    while (recognize_client.NumActiveTasks() < (uint32_t)FLAGS_num_parallel_requests &&
           all_wav_i < all_wav_max) {
      std::unique_ptr<Stream> stream(new Stream(all_wav_repeated[all_wav_i], all_wav_i));
      recognize_client.Recognize(std::move(stream));
      ++all_wav_i;
    }

    if (all_wav_i == all_wav_max) {
      break;
    }
  }

  recognize_client.DoneSending();
  thread_.join();

  if (recognize_client.NumFailedRequests()) {
    std::cout << "Some requests failed to complete properly, not printing performance stats"
              << std::endl;
  } else {
    recognize_client.PrintStats();

    auto current_time = std::chrono::steady_clock::now();
    double diff_time = std::chrono::duration<double, std::milli>(current_time - start_time).count();

    std::cout << "Run time: " << diff_time / 1000. << " sec." << std::endl;
    std::cout << "Total audio processed: " << recognize_client.TotalAudioProcessed() << " sec."
              << std::endl;
    std::cout << "Throughput: " << recognize_client.TotalAudioProcessed() * 1000. / diff_time
              << " RTFX" << std::endl;
    if (!FLAGS_output_filename.empty()) {
      std::cout << "Final transcripts written to " << FLAGS_output_filename << std::endl;
    }
  }

  return 0;
}<|MERGE_RESOLUTION|>--- conflicted
+++ resolved
@@ -92,11 +92,7 @@
       bool automatic_punctuation, bool separate_recognition_per_channel, bool print_transcripts,
       std::string output_filename, std::string model_name, bool ctm, bool verbatim_transcripts,
       const std::string& boosted_phrases_file, float boosted_phrases_score,
-<<<<<<< HEAD
-      bool speaker_diarization, int32_t start_history, float start_threshold, int32_t stop_history,
-=======
       bool speaker_diarization, int32_t diarization_max_speakers, int32_t start_history, float start_threshold, int32_t stop_history,
->>>>>>> 7e655bb6
       int32_t stop_history_eou, float stop_threshold, float stop_threshold_eou,
       std::string custom_configuration)
       : stub_(nr_asr::RivaSpeechRecognition::NewStub(channel)), language_code_(language_code),
