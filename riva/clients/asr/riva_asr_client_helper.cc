--- conflicted
+++ resolved
@@ -18,14 +18,10 @@
     if (infile.is_open()) {
       std::string phrase;
       while (getline(infile, phrase)) {
-<<<<<<< HEAD
-        phrases.push_back(phrase);
-=======
         phrase = std::regex_replace(phrase, std::regex("^ +| +$"), "");
         if (!phrase.empty()) {
           phrases.push_back(phrase);
         }
->>>>>>> 7e655bb6
       }
     } else {
       std::string err = "Could not open file " + phrases_file;
